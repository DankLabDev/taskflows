import asyncio
import inspect
import signal
import sys
import traceback
from dataclasses import dataclass, field
from functools import cache
from pprint import pformat
from typing import Any, Callable, Dict, Optional

import aiohttp
from aiohttp import ClientSession, ClientTimeout

from taskflows import logger


@cache
def get_shutdown_handler():
    """
    Return an instance of ShutdownHandler.

    This function is memoized.

    :return: An instance of ShutdownHandler.
    """
    return ShutdownHandler()

@cache
def get_http_client(default_timeout: int = 120):
    """
    Return an HTTPClient with the given default timeout.

    This function is memoized.

    :param default_timeout: The default timeout to use for all requests.
    :return: An HTTPClient instance.
    """
    return HTTPClient(default_timeout=default_timeout)

# TODO frozen?
@dataclass
class HTTPResponse:
    ok: bool = False
    content: Dict[str, Any] = field(default_factory=dict)
    status_code: int = -1
    headers: Dict[str, Any] = field(default_factory=dict)


class HTTPClient:
    def __init__(self, default_timeout: int):
        """
        Create a new HTTPClient instance.

        :param default_timeout: The default timeout to use for all requests.
        """
        self.session = ClientSession(timeout=ClientTimeout(total=default_timeout))

    async def get(self, url: str, **kwargs) -> HTTPResponse:
        """
        Make a GET request to the given URL.

        :param url: The URL to get.
        :param kwargs: Any additional keyword arguments will be passed to
            `ClientSession.request`.
        :return: An HTTPResponse object containing the result of the request.
        """
        return await self._request(url=url, method="GET", **kwargs)

    async def post(self, url: str, **kwargs) -> HTTPResponse:
        """
        Make a POST request to the given URL.

        :param url: The URL to post to.
        :param kwargs: Any additional keyword arguments will be passed to
            `ClientSession.request`.
        :return: An HTTPResponse object containing the result of the request.
        """
        return await self._request(url=url, method="POST", **kwargs)

    async def delete(self, url: str, **kwargs) -> HTTPResponse:
        """
        Make a DELETE request to the given URL.

        :param url: The URL to delete.
        :param kwargs: Any additional keyword arguments will be passed to
            `ClientSession.request`.
        :return: An HTTPResponse object containing the result of the request.
        """
        return await self._request(url=url, method="DELETE", **kwargs)

    async def close(self):
        """
        Close the HTTP client's session.

        This method should be called to properly close the session and release
        any resources associated with it.
        """
        await self.session.close()

    async def _request(
        self,
        url: str,
        method: str,
        retries: int = 1,
        on_retry: Optional[Callable] = None,
        **kwargs
    ):
        """
        Make a request to the given URL.

        This method will retry the request `retries` times if it fails. If an
        `on_retry` function is provided, it will be called after each failure.

        :param url: The URL to make the request to.
        :param method: The HTTP method to use.
        :param retries: The number of times to retry the request.
        :param on_retry: A function to call after each failure.
        :param kwargs: Any additional keyword arguments will be passed to
            `ClientSession.request`.
        :return: An HTTPResponse object containing the result of the request.
        """
        # get the parameters that were passed to the request
        params = kwargs.get("params", kwargs.get("data", kwargs.get("json")))
        # create a new HTTPResponse object to store the result of the request
        resp = HTTPResponse()
        try:
            # use the client session to make the request
            async with self.session.request(
                method=method, url=url, **kwargs
            ) as response:
                # store the status code of the response
                resp.status_code = response.status
                # if the status code is less than 400, the request was successful
                resp.ok = resp.status_code < 400
                # log the result of the request
                if resp.ok:
                    logger.info(
                        "[%i] %s(%s, %s))",
                        resp.status_code,
                        method,
                        url,
                        params,
                    )
                # store the headers of the response
                resp.headers = dict(response.headers)
                try:
<<<<<<< HEAD
                    data = await response.json()
                    resp.content = data or {}
=======
                    # try to parse the response as json
                    resp.content = await response.json()
>>>>>>> 714f3817
                except aiohttp.client_exceptions.ContentTypeError:
                    # if parsing as json fails, store the response text
                    text = await response.text()
                    if text:
                        resp.content["response"] = text
                # if the request was not successful, log the error
                if not resp.ok:
                    logger.error(
                        "[%i] %s(%s, %s)): %s",
                        resp.status_code,
                        method,
                        url,
                        params,
                        resp.content,
                    )
        except Exception as e:
            # if an exception occurs, log the error
            logger.exception("%s(%s, %s)): %s %s", method, url, params, type(e), e)
            # set the response status to False
            resp.ok = False
        # if the request was not successful and there are retries left, retry the request
        if not resp.ok and retries > 0:
            logger.warning("Retrying %s %s", method, url)
            # call the on retry function if it was provided
            if on_retry:
                if asyncio.iscoroutinefunction(on_retry):
                    await on_retry()
                else:
                    on_retry()
            # recursively call the _request method with the updated number of retries
            return await self._request(
                url=url, method=method, retries=retries - 1, **kwargs
            )
        # return the response
        return resp
    
class ShutdownHandler:
    def __init__(self, shutdown_on_exception: bool = False):
        """
        Initialize the ShutdownHandler.

        Sets up the event loop and signal handlers for managing graceful
        shutdowns in response to specific signals or exceptions.

        Args:
            shutdown_on_exception (bool): If True, initiate shutdown on
                uncaught exceptions. Defaults to False.
        """
        self.shutdown_on_exception = shutdown_on_exception
        self.loop = asyncio.get_event_loop_policy().get_event_loop()
        self.callbacks = []
        self._shutdown_task = None
        self.loop.set_exception_handler(self._loop_exception_handle)
        for s in (signal.SIGTERM, signal.SIGINT, signal.SIGHUP):
            self.loop.add_signal_handler(
                s,
                lambda s=s: self.loop.create_task(self._on_signal_interrupt(s)),
            )

    def add_callback(self, cb: Callable[[], None]):
        """
        Registers a coroutine function to be called on shutdown.

        The function takes no arguments and returns nothing. It is called in
        the event loop thread.

        Raises:
            ValueError: if the callback is not a coroutine function
        """
        if not inspect.iscoroutinefunction(cb):
            raise ValueError("Callback must be coroutine function")
        self.callbacks.append(cb)

    async def shutdown(self, exit_code: int):
        """
        Initiate shutdown of the event loop.

        Starts the shutdown process by scheduling the :meth:`_shutdown` task
        with the given `exit_code`. If the shutdown task is already running,
        this method simply returns the existing task.

        Args:
            exit_code (int): The code to exit with when shutting down.

        Returns:
            The shutdown task.
        """
        if self._shutdown_task is None:
            self._create_shutdown_task(exit_code)
        return await self._shutdown_task

    def _loop_exception_handle(self, loop: Any, context: Dict[str, Any]):
        """
        Exception handler for the event loop.

        This function is called when an uncaught exception is raised in a
        coroutine. It logs the exception and its traceback, and if
        `shutdown_on_exception` is True, it initiates shutdown by calling
        `self._create_shutdown_task(1)`.

        :param loop: The event loop.
        :param context: A dictionary containing information about the
            exception.
        """
        logger.error("Uncaught coroutine exception: %s", pformat(context))
        # Extract the exception object from the context
        exception = context.get("exception")
        if exception:
            # Log the exception traceback
            tb = "".join(traceback.format_exception(type(exception), exception, exception.__traceback__))
            logger.error("Exception traceback:\n%s", tb)
        else:
            # Log the message if no exception is provided
            message = context.get("message", "No exception object found in context")
            logger.error("Error message: %s", message)

        if self.shutdown_on_exception and (self._shutdown_task is None):
            self._create_shutdown_task(1)

    async def _on_signal_interrupt(self, signum: int):
        """
        Handle a signal interrupt.

        This function is called when a signal interrupt is received. It logs a
        message indicating the signal that was received and shuts down the event
        loop.

        Args:
            signum (int): The signal number that was received.
        """
        signame = signal.Signals(signum).name if signum is not None else "Unknown"
        logger.warning("Caught signal %i (%s). Shutting down.", signum, signame)
        await self.shutdown(0)

    def _create_shutdown_task(self, exit_code: int):
        """
        Create and schedule the shutdown task.

        This function creates and schedules a shutdown task by calling
        `self._shutdown(exit_code)` with the given `exit_code` argument. The
        task is scheduled to run in the event loop.

        Args:
            exit_code (int): The exit code to use when shutting down.

        Returns:
            None
        """
        self._shutdown_task = self.loop.create_task(self._shutdown(exit_code))

    async def _shutdown(self, exit_code: int):
        """
        Perform the shutdown procedure.

        This method executes the shutdown process in the following steps:

        1. Execute all registered shutdown callbacks.
        2. Cancel all outstanding tasks in the event loop.
        3. Stop the event loop.
        4. Exit the program with the specified exit code.

        Args:
            exit_code (int): The exit code to use when terminating the program.
        """
        logger.info("Shutting down.")
        # Execute all registered shutdown callbacks
        for cb in self.callbacks:
            logger.info("Calling shutdown callback: %s", cb)
            try:
                # Wait up to 5 seconds for each callback to complete
                await asyncio.wait_for(cb(), timeout=5)
            except Exception as err:
                # Log any exceptions that occur in the callbacks
                logger.exception(
                    "%s error in shutdown callback %s: %s",
                    type(err),
                    cb,
                    err,
                )
        # Cancel all outstanding tasks in the event loop
        tasks = [t for t in asyncio.all_tasks() if t is not asyncio.current_task()]
        logger.info("Cancelling %i outstanding tasks", len(tasks))
        for task in tasks:
            # Cancel the task to prevent it from running after we've stopped
            # the event loop
            task.cancel()
        # Stop the event loop to prevent any new tasks from being scheduled
        self.loop.stop()
        # Exit the program with the specified exit code
        logger.info("Exiting %s", exit_code)
        sys.exit(exit_code)<|MERGE_RESOLUTION|>--- conflicted
+++ resolved
@@ -144,13 +144,8 @@
                 # store the headers of the response
                 resp.headers = dict(response.headers)
                 try:
-<<<<<<< HEAD
                     data = await response.json()
                     resp.content = data or {}
-=======
-                    # try to parse the response as json
-                    resp.content = await response.json()
->>>>>>> 714f3817
                 except aiohttp.client_exceptions.ContentTypeError:
                     # if parsing as json fails, store the response text
                     text = await response.text()
